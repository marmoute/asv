--- conflicted
+++ resolved
@@ -137,11 +137,7 @@
 
     def get_hashes_from_range(self, range_spec, **kwargs):
         range_spec = self._encode("sort({0}, -rev)".format(range_spec))
-<<<<<<< HEAD
-        return [self._decode(rev.node) for rev in self._repo.log(range_spec)]
-=======
         return [self._decode(rev.node) for rev in self._repo.log(range_spec, **kwargs)]
->>>>>>> e1903152
 
     def get_hash_from_name(self, name):
         if name is None:
@@ -161,12 +157,7 @@
         return self.get_date(name)
 
     def get_branch_commits(self, branch):
-<<<<<<< HEAD
         return self.get_hashes_from_range("branch({0})".format(self.get_branch_name(branch)))
-=======
-        return self.get_hashes_from_range("ancestors({0})".format(self.get_branch_name(branch)),
-                                          followfirst=True)
->>>>>>> e1903152
 
     def get_revisions(self, commits):
         revisions = {}
